--- conflicted
+++ resolved
@@ -38,11 +38,7 @@
 }
 
 rag() {
-<<<<<<< HEAD
-    ${PYTHON} -m pip install --prefix=/usr wheel qdrant_client fastembed pymilvus openai fastapi uvicorn
-=======
-    ${python} -m pip install --prefix=/usr wheel qdrant_client fastembed openai fastapi uvicorn
->>>>>>> daa2948e
+    ${python} -m pip install --prefix=/usr wheel qdrant_client fastembed pymilvus openai fastapi uvicorn
     rag_framework load
 }
 
