#!/usr/bin/env python3

import _thread
import cmd
import copy
import itertools
import json
import os
import signal
import subprocess
import sys
import threading
import time
import urllib.error
import urllib.request
from collections.abc import Sequence
from dataclasses import dataclass
from datetime import timedelta

from ramalama.arg_types import ChatArgsType
from ramalama.chat_providers import ChatProvider, ChatRequestOptions
from ramalama.chat_providers.openai import OpenAICompletionsChatProvider
from ramalama.chat_utils import (
    AssistantMessage,
    ChatMessageType,
    SystemMessage,
    ToolMessage,
    UserMessage,
    stream_response,
)
from ramalama.common import perror
from ramalama.config import CONFIG
from ramalama.console import should_colorize
from ramalama.engine import stop_container
from ramalama.file_loaders.file_manager import OpanAIChatAPIMessageBuilder
from ramalama.logger import logger
from ramalama.mcp.mcp_agent import LLMAgent
from ramalama.mcp.mcp_client import PureMCPClient
from ramalama.proxy_support import setup_proxy_support

# Setup proxy support on module import
setup_proxy_support()


@dataclass
class ChatOperationalArgs:
    initial_connection: bool = False
    pid2kill: int | None = None
    name: str | None = None
    keepalive: int | None = None
    monitor: "ServerMonitor | None" = None


class Spinner:
    def __init__(self, wait_time: float = 0.1):
        self._stop_event: threading.Event = threading.Event()
        self._thread: threading.Thread | None = None
        self.wait_time = wait_time

    def __enter__(self):
        self.start()
        return self

    def __exit__(self, exc_type, exc_val, exc_tb):
        self.stop()
        return False

    def start(self) -> "Spinner":
        if not sys.stdout.isatty():
            return self

        if self._thread is not None:
            self.stop()

        self._thread = threading.Thread(target=self._spinner_loop, daemon=True)
        self._thread.start()
        return self

    def stop(self):
        if self._thread is None:
            return

        self._stop_event.set()
        self._thread.join(timeout=0.2)
        perror("\r", end="", flush=True)
        self._thread = None
        self._stop_event = threading.Event()

    def _spinner_loop(self):
        frames = ['⠋', '⠙', '⠹', '⠸', '⠼', '⠴', '⠦', '⠧', '⠇', '⠏']

<<<<<<< HEAD
@dataclass
class ChatOperationalArgs:
    initial_connection: bool = False
    name: str | None = None
    keepalive: int | None = None
    monitor: "ServerMonitor | None" = None
=======
        for frame in itertools.cycle(frames):
            if self._stop_event.is_set():
                break
            perror(f"\r{frame}", end="", flush=True)
            self._stop_event.wait(self.wait_time)
>>>>>>> d9b24419


class RamaLamaShell(cmd.Cmd):
    def __init__(
        self,
        args: ChatArgsType,
        operational_args: ChatOperationalArgs | None = None,
        provider: ChatProvider | None = None,
    ):
        if operational_args is None:
            operational_args = ChatOperationalArgs()

        super().__init__()
        self.conversation_history: list[ChatMessageType] = []
        self.args = args
        self.operational_args = operational_args
        self.request_in_process = False
        self.prompt = args.prefix
        self.provider = provider or OpenAICompletionsChatProvider(args.url, getattr(args, "api_key", None))
        self.url = self.provider.build_url()

        self.prep_rag_message()
        self.mcp_agent: LLMAgent | None = None
        self.initialize_mcp()

        self.content: list[str] = []
        self.message_count = 0  # Track messages for summarization

    def prep_rag_message(self):
        if (context := self.args.rag) is None:
            return

        builder = OpanAIChatAPIMessageBuilder()
        messages = builder.load(context)
        self.conversation_history.extend(messages)

    def _summarize_conversation(self):
        """Summarize the conversation history to prevent context growth."""
        if len(self.conversation_history) < 10:
            # Need at least a few messages to summarize
            return

        # Keep the first message (system/RAG context) and last 2 messages
        # Summarize everything in between
        first_msg = self.conversation_history[0]
        messages_to_summarize = self.conversation_history[1:-2]
        recent_msgs = self.conversation_history[-2:]

        if not messages_to_summarize:
            return

        # Create a summarization prompt
        conversation_text = "\n".join([self._format_message_for_summary(msg) for msg in messages_to_summarize])
        summary_prompt = UserMessage(
            text=(
                "Please provide a concise summary of the following conversation, "
                f"preserving key information and context:\n\n{conversation_text}\n\n"
                "Provide only the summary, without any preamble."
            )
        )

        # Make API call to get summary
        # Provide user feedback during summarization
        print("\nSummarizing conversation to reduce context size...", flush=True)
        try:
            req = self._make_api_request([summary_prompt], stream=False)

            with urllib.request.urlopen(req) as response:
                result = json.loads(response.read())
                summary = result['choices'][0]['message']['content']

                # Rebuild conversation history with summary
                new_history: list[ChatMessageType] = []
                if first_msg:
                    new_history.append(first_msg)

                # Add summary as a system message
                new_history.append(SystemMessage(text=f"Previous conversation summary: {summary}"))

                # Add recent messages
                new_history.extend(recent_msgs)

                self.conversation_history = new_history
                logger.debug(f"Summarized conversation: {len(messages_to_summarize)} messages -> 1 summary")

        except (urllib.error.URLError, json.JSONDecodeError, KeyError, IndexError) as e:
            logger.warning(f"Failed to summarize conversation: {e}")
            # On failure, just keep the conversation as-is
        finally:
            # Clear the "Summarizing..." message
            print("\r" + " " * 60 + "\r", end="", flush=True)

    def _check_and_summarize(self):
        """Check if conversation needs summarization and trigger it."""
        summarize_after = getattr(self.args, "summarize_after", 0)
        if summarize_after > 0:
            self.message_count += 2  # user + assistant messages
            if self.message_count >= summarize_after:
                self._summarize_conversation()
                self.message_count = 0  # Reset counter after summarization

    def _history_snapshot(self) -> list[dict[str, str]]:
        return [
            {"role": msg.role, "content": self._format_message_for_summary(msg)} for msg in self.conversation_history
        ]

    def _format_message_for_summary(self, msg: ChatMessageType) -> str:
        content = msg.text or ""
        if isinstance(msg, AssistantMessage):
            if msg.tool_calls:
                content += f"\n[tool_calls: {', '.join(call.name for call in msg.tool_calls)}]"

        if isinstance(msg, ToolMessage):
            content = f"\n[tool_response: {msg.text}]"

        return f"{msg.role}: {content}".strip()

    def _make_api_request(self, messages: Sequence[ChatMessageType], stream: bool = True):
        """Create a provider request for arbitrary message lists."""
        max_tokens = self.args.max_tokens if stream and getattr(self.args, "max_tokens", None) else None
        options = self._build_request_options(stream=stream, max_tokens=max_tokens)
        return self.provider.create_request(messages, options)

    def _resolve_model_name(self) -> str | None:
        if getattr(self.args, "runtime", None) == "mlx":
            return None
        return getattr(self.args, "model", None)

    def _build_request_options(self, *, stream: bool, max_tokens: int | None) -> ChatRequestOptions:
        temperature = getattr(self.args, "temp", None)
        if max_tokens is not None and max_tokens <= 0:
            max_tokens = None
        return ChatRequestOptions(
            model=self._resolve_model_name(),
            temperature=temperature,
            max_tokens=max_tokens,
            stream=stream,
        )

    def initialize_mcp(self):
        """Initialize MCP servers if specified."""
        if not hasattr(self.args, 'mcp') or not self.args.mcp:
            return

        try:
            # Create clients for each MCP server URL
            clients = []
            for url in self.args.mcp:
                try:
                    clients.append(PureMCPClient(url))
                    logger.debug(f"Created MCP client for {url}")
                except Exception as e:
                    perror(f"Failed to create MCP client for {url}: {e}")

            if clients:
                # Use the same LLM URL as the chat for the agent
                llm_url = self.args.url
                self.mcp_agent = LLMAgent(clients, llm_url, self.args.model, self.args)

                # Set up proper streaming callback for MCP agent
                def mcp_stream_callback(text):
                    color_default = ""
                    color_yellow = ""
                    if (self.args.color == "auto" and should_colorize()) or self.args.color == "always":
                        color_default = "\033[0m"
                        color_yellow = "\033[33m"
                    print(f"{color_yellow}{text}{color_default}", end="", flush=True)

                self.mcp_agent._stream_callback = mcp_stream_callback

                # Initialize the agent and get available tools
                init_results, tools = self.mcp_agent.initialize()

                # Show connection summary (simplified)
                for i, result in enumerate(init_results):
                    server_name = result['result']['serverInfo']['name']
                    server_tools = [tool for tool in tools if tool.get('server') == server_name]
                    logger.debug(f"Connected to: {server_name}")
                    print(f"Found {len(server_tools)} tool(s) from {server_name}")

                print("\nUsage:")
                print("  - Ask questions naturally (automatic tool selection)")
                print("  - Use '/tool [question]' to manually select which tool to use")
                print("  - Use '/bye' or 'exit' to quit")

        except Exception as e:
            perror(f"Failed to initialize MCP: {e}")
            logger.debug(f"MCP initialization error: {e}", exc_info=True)

    def _should_use_mcp(self, content: str) -> bool:
        """Determine if the request should be handled by MCP tools."""
        if not self.mcp_agent:
            return False
        return self.mcp_agent.should_use_tools(content, self._history_snapshot())

    def _handle_mcp_request(self, content: str) -> str:
        """Handle a request using MCP tools (multi-tool capable, automatic)."""
        try:
            assert self.mcp_agent
            # Automatic tool selection and argument generation
            results = self.mcp_agent.execute_task(content, manual=False, stream=True)

            # When streaming, results will be None since output is streamed directly
            if results is None:
                return ""  # Return empty string since content was already streamed
            # If multiple tools ran, join results into a single answer
            elif isinstance(results, list):
                combined = "\n\n".join(f"🔧 {r['tool']}: {r['output']}" for r in results)
                return f"Multi-tool execution:\n{combined}"
            else:
                return results
        except Exception as e:
            logger.debug(f"MCP request handling error: {e}", exc_info=True)
            return f"Error using MCP tools: {e}"

    def _handle_manual_tool_selection(self, content: str):
        if not self.mcp_agent or not self.mcp_agent.available_tools:
            perror("No MCP tools available.")
            return

        parts = content.strip().split(None, 1)
        question = parts[1] if len(parts) > 1 else ""

        selected_tools = self._select_tools()
        if not selected_tools:
            return

        responses = []
        for tool in selected_tools:
            response = self.mcp_agent.execute_specific_tool(question, tool['name'], manual=False)
            responses.append({"tool": tool['name'], "output": response})

        # Display results
        for r in responses:
            print(f"\n {r['tool']} -> {r['output']}")

        # Save to history
        self.conversation_history.append(UserMessage(text=f"/tool {question}"))
        self.conversation_history.append(AssistantMessage(text=str(responses)))

    def _select_tools(self):
        """Interactive multi-tool selection without prompting for arguments."""
        if not self.mcp_agent or not self.mcp_agent.available_tools:
            return None

        self.mcp_agent.print_tools()

        try:
            choice = input("\nSelect tool(s) (e.g. 1,2,3) or 'q' to cancel: ").strip()
            if choice.lower() == 'q':
                return None

            indices = [int(c.strip()) - 1 for c in choice.split(",")]
            selected = [
                self.mcp_agent.available_tools[i] for i in indices if 0 <= i < len(self.mcp_agent.available_tools)
            ]

            return selected

        except (ValueError, KeyboardInterrupt):
            perror("\nCancelled.")
            return None

    def handle_args(self, monitor):
        prompt = " ".join(self.args.ARGS) if self.args.ARGS else None
        if not sys.stdin.isatty():
            stdin = sys.stdin.read()
            if prompt:
                prompt += f"\n\n{stdin}"
            else:
                prompt = stdin

        if prompt:
            self.default(prompt)
            monitor.stop()
            self.kills()
            return True

        return False

    def do_EOF(self, user_content):
        print("")
        return True

    def default(self, user_content):
        self.content.append(user_content.rstrip(" \\"))
        if user_content.endswith(" \\"):
            return False

        if user_content in ["/bye", "exit"]:
            return True

        content = "\n".join(self.content)
        self.content = []

        # Check for manual tool selection command FIRST
        if self.mcp_agent and content.strip().startswith("/tool"):
            self._handle_manual_tool_selection(content)
            return False

        # Check if MCP agent should handle this request
        if self.mcp_agent and self._should_use_mcp(content):
            response = self._handle_mcp_request(content)
            if response:
                # If streaming, _handle_mcp_request already printed output
                if isinstance(response, str) and response.strip():
                    print(response)
                self.conversation_history.append(UserMessage(text=content))
                self.conversation_history.append(AssistantMessage(text=response))
                self._check_and_summarize()
            return False

        self.conversation_history.append(UserMessage(text=content))
        self.request_in_process = True
        response = self._req()
        if response:
            self.conversation_history.append(AssistantMessage(text=response))
        self.request_in_process = False
        self._check_and_summarize()

    def _make_request_data(self):
        options = self._build_request_options(
            stream=True,
            max_tokens=getattr(self.args, "max_tokens", None),
        )
        request = self.provider.create_request(self.conversation_history, options)
        logger.debug("Request: URL=%s, Data=%s, Headers=%s", request.full_url, request.data, request.headers)
        return request

    def _req(self):
        request = self._make_request_data()

        i = 0.01
        total_time_slept = 0
        response = None

        # Adjust timeout based on whether we're in initial connection phase
        max_timeout = 30 if getattr(self.args, "initial_connection", False) else 16

        last_error: Exception | None = None

        spinner = Spinner().start()

        while True:
            try:
                response = urllib.request.urlopen(request)
                spinner.stop()
                break
            except urllib.error.HTTPError as http_err:
                error_body = http_err.read().decode("utf-8", "ignore").strip()
                message = f"HTTP {http_err.code}"
                if error_body:
                    message = f"{message}: {error_body}"
                perror(f"\r{message}")

                self.kills()
                spinner.stop()
                return None
            except Exception as exc:
                last_error = exc

            if total_time_slept > max_timeout:
                break

            total_time_slept += i
            time.sleep(i)

            i = min(i * 2, 0.1)

        spinner.stop()
        if response:
            return stream_response(response, self.args.color, self.provider)

        # Only show error and kill if not in initial connection phase
        if not getattr(self.args, "initial_connection", False):
            error_suffix = ""
            if last_error:
                error_suffix = f" ({last_error})"
            perror(f"\rError: could not connect to: {self.url}{error_suffix}")
            self.kills()
        else:
            logger.debug(f"Could not connect to: {self.url}")

        return None

    def kills(self):
        # Clean up MCP connections first
        if self.mcp_agent:
            try:
                for client in self.mcp_agent.clients:
                    client.close()
                logger.debug("Closed MCP connections")
            except Exception as e:
                logger.debug(f"Error closing MCP connections: {e}")

        # Don't kill the server if we're still in the initial connection phase
        if getattr(self.args, "initial_connection", False):
            return

        if getattr(self.args, "server_process", False):
            self.args.server_process.terminate()
            try:
                self.args.server_process.wait(timeout=5)
            except subprocess.TimeoutExpired:
                self.args.server_process.kill()
        elif getattr(self.args, "name", None):
            args = copy.copy(self.args)
            args.ignore = True
            # Remove containers on normal exit (remove=True)
            stop_container(args, self.args.name, remove=True)
            if extra_name := self.operational_args.name:
                stop_container(args, extra_name, remove=True)

    def loop(self):
        while True:
            self.request_in_process = False
            try:
                self.cmdloop()
            except KeyboardInterrupt:
                # Distinguish between user interrupt and server/container exit
                if self.operational_args.monitor and self.operational_args.monitor.is_exited():
                    # Server/container exited, exit with clear message
                    perror("\nServer or container exited. Shutting down client.")
                    raise
                else:
                    print("")
                    if not self.request_in_process:
                        print("Use Ctrl + d or /bye or exit to quit.")

                continue

            break


class TimeoutException(Exception):
    pass


def alarm_handler(signum, frame):
    """
    Signal handler for SIGALRM. Raises TimeoutException when invoked.
    Note: SIGALRM is Unix-only and not available on Windows.
    """
    raise TimeoutException()


class ServerMonitor:
    """Monitor server process or container and report when it exits."""

    def __init__(
        self,
        server_process=None,
        container_name=None,
        container_engine=None,
        join_timeout=3.0,
        check_interval=0.5,
        inspect_timeout=30.0,
    ):
        """
        Initialize the server monitor.

        Args:
            server_process: subprocess.Popen object to monitor
            container_name: Container name to monitor (for container monitoring)
            container_engine: Container engine command (podman/docker)
            join_timeout: Seconds for thread join when stopping (default: 3.0)
            check_interval: Seconds between monitoring checks (default: 0.5)
            inspect_timeout: Seconds to wait for container inspect command to complete (default: 30.0)

        Note: If neither server_process nor container_name is provided, the monitor
        operates in no-op mode (no actual monitoring occurs).
        """
        self.server_process = server_process
        self.container_name = container_name
        self.container_engine = container_engine
        self.timeout = join_timeout
        self.check_interval = check_interval
        self.inspect_timeout = inspect_timeout
        self._stop_event = threading.Event()
        self._exited_event = threading.Event()
        self._exit_info = {}
        self._monitor_thread = None

        # Determine monitoring mode
        if self.server_process:
            self._mode = "process"
        elif container_name and container_engine:
            self._mode = "container"
        else:
            # No monitoring needed - chat is being used without a service
            self._mode = "none"

    def start(self):
        """Start the monitoring thread."""
        # No-op if not monitoring anything
        if self._mode == "none":
            return

        if self._monitor_thread and self._monitor_thread.is_alive():
            logger.warning("Monitor thread already running")
            return

        if self._mode == "process":
            target = self._monitor_process
        else:
            target = self._monitor_container

        self._monitor_thread = threading.Thread(target=target, daemon=True)
        self._monitor_thread.start()

    def stop(self):
        """Stop the monitoring thread."""
        if self._monitor_thread and self._monitor_thread.is_alive():
            self._stop_event.set()
            self._monitor_thread.join(timeout=self.timeout)

    def is_exited(self):
        """Check if the monitored server/container has exited."""
        return self._exited_event.is_set()

    def is_stopping(self):
        """Check if the monitor is in the process of stopping."""
        return self._stop_event.is_set()

    def get_exit_info(self):
        """Get information about the exit."""
        return self._exit_info.copy()

    def _monitor_process(self):
        """Monitor the server process and report if it exits."""
        while not self._stop_event.is_set():
            try:
                exit_code = self.server_process.poll()
                if exit_code is not None:
                    # Process has exited
                    self._exit_info["pid"] = self.server_process.pid
                    self._exit_info["type"] = "exit"
                    self._exit_info["code"] = exit_code
                    self._exited_event.set()
                    # Send SIGINT to main process to interrupt the chat
                    _thread.interrupt_main()
                    break
            except Exception as e:
                logger.debug(f"Error monitoring process: {e}", exc_info=True)
                self._exit_info["pid"] = self.server_process.pid
                self._exit_info["type"] = "missing"
                self._exited_event.set()
                _thread.interrupt_main()
                break

            # Use wait() instead of sleep() for responsive shutdown
            self._stop_event.wait(self.check_interval)

    def _monitor_container(self):
        """Monitor the container and report if it exits."""
        while not self._stop_event.is_set():
            try:
                # Check if container is still running and get its state and exit code in one go
                inspect_format = "{{.State.Status}}\n{{.State.ExitCode}}"
                result = subprocess.run(
                    [self.container_engine, "inspect", "--format", inspect_format, self.container_name],
                    capture_output=True,
                    text=True,
                    timeout=self.inspect_timeout,
                )
                output_lines = result.stdout.strip().split('\n')
                status = output_lines[0] if output_lines else ""
                exit_code_str = output_lines[1] if len(output_lines) > 1 else ""

                # Explicitly check for non-running states
                if status in ["exited", "dead", "removing"] or (status == "" and exit_code_str != ""):
                    # Container has exited
                    self._exit_info["name"] = self.container_name
                    self._exit_info["type"] = "container"
                    # Default to 'exited' if status is empty but exit code exists
                    self._exit_info["status"] = status if status else "exited"

                    try:
                        self._exit_info["code"] = int(exit_code_str)
                    except (ValueError, AttributeError):
                        self._exit_info["code"] = "unknown"

                    self._exited_event.set()
                    # Send SIGINT to main process to interrupt the chat
                    _thread.interrupt_main()
                    break
            except subprocess.TimeoutExpired:
                logger.debug(f"Timeout checking container {self.container_name} status")
            except subprocess.CalledProcessError:
                # Container not found or error checking status
                self._exit_info["name"] = self.container_name
                self._exit_info["type"] = "container_missing"
                self._exited_event.set()
                _thread.interrupt_main()
                break
            except Exception as e:
                logger.debug(f"Error checking container status: {e}")
            # Use wait() instead of sleep() for responsive shutdown
            self._stop_event.wait(self.check_interval)


def _report_server_exit(monitor):
    """Report details about server exit."""
    exit_info = monitor.get_exit_info()
    exit_type = exit_info.get("type", "unknown")

    if exit_type == "container":
        container_name = exit_info.get("name", "unknown")
        exit_code = exit_info.get("code", "unknown")
        status = exit_info.get("status", "unknown")
        perror(f"Container '{container_name}' exited unexpectedly with exit code {exit_code} (status: {status})")
        perror("\nThe chat session has been terminated because the container is no longer running.")
        perror(f"Check container logs with: {monitor.container_engine} logs {container_name}")
    elif exit_type == "container_missing":
        container_name = exit_info.get("name", "unknown")
        perror(f"Container '{container_name}' not found - may have been removed")
        perror("\nThe chat session has been terminated because the container is no longer available.")
    else:
        # Process-based exit
        pid = exit_info.get("pid", "unknown")

        if exit_type == "exit":
            exit_code = exit_info.get("code", "unknown")
            perror(f"Server process (PID {pid}) exited unexpectedly with exit code {exit_code}")
        elif exit_type == "signal":
            signal_num = exit_info.get("signal", "unknown")
            perror(f"Server process (PID {pid}) was terminated by signal {signal_num}")
        elif exit_type == "missing":
            perror(f"Server process (PID {pid}) not found - may have exited before monitoring started")
        else:
            perror(f"Server process (PID {pid}) exited unexpectedly")

        perror("\nThe chat session has been terminated because the server is no longer running.")
        perror("Check server logs for more details about why the service exited.")


def chat(
    args: ChatArgsType,
    operational_args: ChatOperationalArgs | None = None,
    provider: ChatProvider | None = None,
):
    if args.dryrun:
        assert args.ARGS is not None
        prompt = " ".join(args.ARGS)
        print(f"\nramalama chat --color {args.color} --prefix  \"{args.prefix}\" --url {args.url} {prompt}")
        return

    if provider is None:
        provider = OpenAICompletionsChatProvider(args.url, getattr(args, "api_key", None))

    # SIGALRM is Unix-only, skip keepalive timeout handling on Windows
    if getattr(args, "keepalive", False) and hasattr(signal, 'SIGALRM'):
        signal.signal(signal.SIGALRM, alarm_handler)
        signal.alarm(convert_to_seconds(args.keepalive))  # type: ignore

    # Start server process or container monitoring
    server_process = getattr(args, "server_process", None)
    container_name = getattr(args, "name", None)

    if server_process:
        # Monitor the server process
        monitor = ServerMonitor(server_process=server_process)
    elif container_name:
        # Monitor the container
        conman = getattr(args, "engine", CONFIG.engine)
        if not conman:
            raise ValueError("Container engine is required when monitoring a container")
        monitor = ServerMonitor(container_name=container_name, container_engine=conman)
    else:
        # No monitoring needed - chat is being used directly without a service
        monitor = ServerMonitor()

    monitor.start()
    list_models = getattr(args, "list", False)
    if list_models:
        for model_id in provider.list_models():
            print(model_id)
        monitor.stop()
        if hasattr(signal, 'alarm'):
            signal.alarm(0)
        return

    # Ensure operational_args is initialized
    if operational_args is None:
        operational_args = ChatOperationalArgs()

    # Assign monitor to operational_args
    operational_args.monitor = monitor

    successful_exit = True
    try:
        shell = RamaLamaShell(args, operational_args, provider=provider)
        if shell.handle_args(monitor):
            return

        if not list_models:
            shell.loop()
    except KeyboardInterrupt:
        # If monitor was already shut down exit cleanly
        if monitor.is_stopping():
            return
        # Check if this was caused by server exit
        if monitor.is_exited():
            successful_exit = False  # Server/container exited unexpectedly
            perror("\n" + "=" * 60)
            _report_server_exit(monitor)
            perror("=" * 60)
            exit_info = monitor.get_exit_info()
            exit_code = exit_info.get('code', 1)
            if exit_info.get('type') == 'signal' and isinstance(exit_info.get('signal'), int):
                exit_code = 128 + exit_info.get('signal')
            raise SystemExit(exit_code)
        raise
    except TimeoutException as e:
        logger.debug(f"Timeout Exception: {e}")
        # Handle the timeout, e.g., print a message and exit gracefully
        perror("")
        pass
    finally:
        # Stop the monitoring thread
        monitor.stop()
        # Reset the alarm to 0 to cancel any pending alarms (Unix only)
        if hasattr(signal, 'alarm'):
            signal.alarm(0)

    # Only clean up resources on successful exit
    # If server/container crashed, leave it for log inspection
    if successful_exit:
        try:
            shell.kills()
        except Exception as e:
            logger.warning(f"Failed to clean up resources: {e}")


UNITS = {"s": "seconds", "m": "minutes", "h": "hours", "d": "days", "w": "weeks"}


def convert_to_seconds(s):
    if isinstance(s, int):
        # We are dealing with a raw number
        return s

    try:
        seconds = int(s)
        # We are dealing with an integer string
        return seconds
    except ValueError:
        # We are dealing with some other string or type
        pass

    # Expecting a string ending in [m|h|d|s|w]
    count = int(s[:-1])
    unit = UNITS[s[-1]]
    td = timedelta(**{unit: count})
    return td.seconds + 60 * 60 * 24 * td.days<|MERGE_RESOLUTION|>--- conflicted
+++ resolved
@@ -45,7 +45,6 @@
 @dataclass
 class ChatOperationalArgs:
     initial_connection: bool = False
-    pid2kill: int | None = None
     name: str | None = None
     keepalive: int | None = None
     monitor: "ServerMonitor | None" = None
@@ -89,20 +88,11 @@
     def _spinner_loop(self):
         frames = ['⠋', '⠙', '⠹', '⠸', '⠼', '⠴', '⠦', '⠧', '⠇', '⠏']
 
-<<<<<<< HEAD
-@dataclass
-class ChatOperationalArgs:
-    initial_connection: bool = False
-    name: str | None = None
-    keepalive: int | None = None
-    monitor: "ServerMonitor | None" = None
-=======
         for frame in itertools.cycle(frames):
             if self._stop_event.is_set():
                 break
             perror(f"\r{frame}", end="", flush=True)
             self._stop_event.wait(self.wait_time)
->>>>>>> d9b24419
 
 
 class RamaLamaShell(cmd.Cmd):
