MAKEFLAGS += -j2
OS := $(shell uname;)
SELINUXOPT ?= $(shell test -x /usr/sbin/selinuxenabled && selinuxenabled && echo -Z)
PREFIX ?= /usr/local
BINDIR ?= ${PREFIX}/bin
SHAREDIR ?= ${PREFIX}/share
PYTHON ?= $(shell command -v python3 python|head -n1)
DESTDIR ?= /
PATH := $(PATH):$(HOME)/.local/bin


default: help

help:
	@echo "Build Container"
	@echo
	@echo "  - make build"
	@echo
	@echo "Build docs"
	@echo
	@echo "  - make docs"
	@echo
	@echo "Install ramalama"
	@echo
	@echo "  - make install"
	@echo
	@echo "Test ramalama"
	@echo
	@echo "  - make test"
	@echo
	@echo "Clean the repository"
	@echo
	@echo "  - make clean"
	@echo


.PHONY: install-requirements
install-requirements:
	pipx install tqdm black flake8 argcomplete wheel omlmd huggingface_hub codespell

.PHONY: install-completions
install-completions: completions
	install ${SELINUXOPT} -d -m 755 $(DESTDIR)${SHAREDIR}/bash-completion/completions
	install ${SELINUXOPT} -m 644 completions/bash-completion/completions/ramalama \
		$(DESTDIR)${SHAREDIR}/bash-completion/completions/ramalama
	install ${SELINUXOPT} -d -m 755 $(DESTDIR)${SHAREDIR}/fish/vendor_completions.d
	install ${SELINUXOPT} -m 644 completions/fish/vendor_completions.d/ramalama.fish \
		$(DESTDIR)${SHAREDIR}/fish/vendor_completions.d/ramalama.fish
	install ${SELINUXOPT} -d -m 755 $(DESTDIR)${SHAREDIR}/zsh/site
	install ${SELINUXOPT} -m 644 completions/zsh/vendor-completions/_ramalama \
		$(DESTDIR)${SHAREDIR}/zsh/vendor-completions/_ramalama

.PHONY: install-shortnames
install-shortnames:
	install ${SELINUXOPT} -d -m 755 $(DESTDIR)$(SHAREDIR)/ramalama
	install ${SELINUXOPT} -m 644 shortnames/shortnames.conf \
		$(DESTDIR)$(SHAREDIR)/ramalama

.PHONY: completions
completions:
	mkdir -p completions/bash-completion/completions
	register-python-argcomplete --shell bash ramalama > completions/bash-completion/completions/ramalama

	mkdir -p completions/fish/vendor_completions.d
	register-python-argcomplete --shell fish ramalama > completions/fish/vendor_completions.d/ramalama.fish

<<<<<<< HEAD
	mkdir -p completions/zsh/vendor-completions
	-register-python-argcomplete --shell zsh ramalama > completions/zsh/vendor-completions/_ramalama

=======
	tmpfile=$$(mktemp); \
	if ! register-python-argcomplete --shell zsh ramalama > $${tmpfile}; then \
		mkdir -p completions/zsh/vendor-completions; \
		mv $${tmpfile} completions/zsh/vendor-completions/_ramalama; \
	else \
		rm $${tmpfile}; \
	fi
>>>>>>> cd1e7d53

.PHONY: install
install: docs completions
	RAMALAMA_VERSION=$(RAMALAMA_VERSION) \
	pip install . --use-feature=in-tree-build --no-deps --root $(DESTDIR) --prefix ${PREFIX}

.PHONY: build
build:
ifeq ($(OS),Linux)
	./container_build.sh $(IMAGE)
endif

.PHONY: install-docs
install-docs: docs
	make -C docs install

.PHONY: docs
docs:
	make -C docs

.PHONY: lint
lint:
	black --line-length 120 --exclude 'venv/*' *.py ramalama/*.py  # Format the code
	flake8 --max-line-length=120 --exclude=venv *.py ramalama/*.py  # Check for any inconsistencies

.PHONY: codespell
codespell:
	codespell --dictionary=- -w

.PHONY: validate
validate: codespell lint
ifeq ($(OS),Linux)
	hack/man-page-checker
	hack/xref-helpmsgs-manpages
endif

.PHONY: pypi
pypi:   clean
	make docs
	python3 -m build --sdist
	python3 -m build --wheel
	python3 -m twine upload dist/*

.PHONY: bats
bats:
	RAMALAMA=$(CURDIR)/bin/ramalama bats -T test/system/

.PHONY: bats-nocontainer
bats-nocontainer:
	_RAMALAMA_TEST_OPTS=--nocontainer RAMALAMA=$(CURDIR)/bin/ramalama bats -T test/system/

.PHONY: bats-docker
bats-docker:
	_RAMALAMA_TEST_OPTS=--engine=docker RAMALAMA=$(CURDIR)/bin/ramalama bats -T test/system/

.PHONY: ci
ci:
	test/ci.sh

.PHONY: test
test: validate bats bats-nocontainer ci
	make clean
	hack/tree_status.sh

.PHONY: clean
clean:
	@find . -name \*~ -delete
	@find . -name \*# -delete
	@find . -name \*.rej -delete
	@find . -name \*.orig -delete
	rm -rf $$(<.gitignore)
	make -C docs clean<|MERGE_RESOLUTION|>--- conflicted
+++ resolved
@@ -64,19 +64,8 @@
 	mkdir -p completions/fish/vendor_completions.d
 	register-python-argcomplete --shell fish ramalama > completions/fish/vendor_completions.d/ramalama.fish
 
-<<<<<<< HEAD
 	mkdir -p completions/zsh/vendor-completions
 	-register-python-argcomplete --shell zsh ramalama > completions/zsh/vendor-completions/_ramalama
-
-=======
-	tmpfile=$$(mktemp); \
-	if ! register-python-argcomplete --shell zsh ramalama > $${tmpfile}; then \
-		mkdir -p completions/zsh/vendor-completions; \
-		mv $${tmpfile} completions/zsh/vendor-completions/_ramalama; \
-	else \
-		rm $${tmpfile}; \
-	fi
->>>>>>> cd1e7d53
 
 .PHONY: install
 install: docs completions
